--- conflicted
+++ resolved
@@ -3,13 +3,8 @@
 
   def project do
     [ app: :exrm,
-<<<<<<< HEAD
-      version: "0.9.2",
-      elixir: "~> 0.14.0",
-=======
       version: "0.10.0",
-      elixir: "~> 0.14.1-dev",
->>>>>>> 79e66760
+      elixir: "~> 0.14.1",
       description: description,
       package: package,
       deps: [{:conform, "~> 0.5.2"}] ]
